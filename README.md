--- conflicted
+++ resolved
@@ -190,10 +190,7 @@
 
 The instance declaration on line 3 would use 105 characters, but with the principle of breaing before an operator it will use 65 characters on the lower line.
 
-<<<<<<< HEAD
-##### 7.2.3 Conditionals
-=======
-##### 4.2.2.3.1 Conditionals - Bail before if possible
+##### 7.2.3.1 Conditionals - Bail before if possible
 
 When declaring IF statements, start with the conditions that can skip the process, or bail before running unecessary code. 
 
@@ -220,8 +217,7 @@
 
 ```
 
-##### 4.2.2.3.2 Conditionals - Formatting
->>>>>>> 433fdad3
+##### 7.2.3.2 Conditionals - Formatting
 
 ```java
 // DON'T DO THIS
